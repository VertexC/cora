/*
 * Licensed to the Apache Software Foundation (ASF) under one
 * or more contributor license agreements.  See the NOTICE file
 * distributed with this work for additional information
 * regarding copyright ownership.  The ASF licenses this file
 * to you under the Apache License, Version 2.0 (the
 * "License"); you may not use this file except in compliance
 * with the License.  You may obtain a copy of the License at
 *
 *   http://www.apache.org/licenses/LICENSE-2.0
 *
 * Unless required by applicable law or agreed to in writing,
 * software distributed under the License is distributed on an
 * "AS IS" BASIS, WITHOUT WARRANTIES OR CONDITIONS OF ANY
 * KIND, either express or implied.  See the License for the
 * specific language governing permissions and limitations
 * under the License.
 */

/*!
 * \brief Scan Operator.
 * \file scan_op.cc
 */
#include <tvm/arith/analyzer.h>
#include <tvm/ir/attrs.h>
#include <tvm/runtime/registry.h>
#include <tvm/te/operation.h>
#include <tvm/tir/expr.h>
#include <tvm/tir/ir_pass.h>
#include <tvm/tir/stmt_functor.h>
#include <tvm/tir/uf_equality.h>

#include "../../arith/interval_set.h"
#include "../../tir/ir/var_replacer.h"
#include "../schedule/graph.h"
#include "op_util.h"

namespace tvm {
namespace te {
using namespace tir;

TVM_STATIC_IR_FUNCTOR(ReprPrinter, vtable)
    .set_dispatch<ScanOpNode>([](const ObjectRef& node, ReprPrinter* p) {
      auto* op = static_cast<const ScanOpNode*>(node.get());
      p->stream << "scan(" << op->name << ", " << op << ")";
    });
TVM_REGISTER_NODE_TYPE(ScanOpNode);

inline bool prove_equal(PrimExpr lhs, PrimExpr rhs) { return is_zero(tir::Simplify(lhs - rhs)); }

int ScanOpNode::num_outputs() const { return static_cast<int>(update.size()); }
Array<IterVar> ScanOpNode::root_iter_vars() const {
  Array<IterVar> ret;

  for (size_t i = 0; i < explicit_dims.size(); ++i) {
    if (explicit_dims[i]->isLoopDim()) ret.push_back(explicit_loop_ivs[i]);
  }
  ret.push_back(scan_axis);

  for (const auto& dim2var_map : dim2var_maps) {
    for (const auto& it : dim2var_map) {
      if (it.first->isLoopDim() && !ret.Contains(it.second.iv)) {
        ret.push_back(it.second.iv);
      }
    }
  }
  return ret;
}

DataType ScanOpNode::output_dtype(size_t i) const { return update[i]->dtype; }

Array<PrimExpr> ScanOpNode::output_shape(size_t i) const {
  CHECK_LT(i, state_placeholder.size());
  return state_placeholder[i]->shape;
}

Dimension ScanOpNode::GetBaseIndexDimension(size_t val_idx, size_t dim_idx) const {
  CHECK_LT(val_idx, num_outputs());
  for (size_t i = 0, sp_idx = 0; i < this->init.size(); ++i) {
    if (i < val_idx)
      sp_idx += update[i].ndim();
    else if (i == val_idx) {
      return this->spatial_dimensions_[sp_idx + dim_idx];
    }
  }
  return {};
}

Array<Dimension> ScanOpNode::GetRootIndexDimensions(size_t val_idx) const {
  Tensor t = update[val_idx];
  auto op = t->op.as<BaseVarDimOpNode>();
  CHECK(op);
  return op->GetRootIndexDimensions(t->value_index);
}

IterVar ScanOpNode::RefreshDimVarMappings(UninterpFun range_min_uf, UninterpFun range_max_uf,
                                          Array<Dimension> explicit_loops,
                                          Array<UninterpFun> explicit_min_ufs,
                                          Array<UninterpFun> explicit_max_ufs) {
  auto n = this;

  n->dim2var_maps.clear();
  n->spatial_dimensions_.resize(0);
  n->spatial_axis_.resize(0);
  n->explicit_loop_ivs.resize(0);
  n->explicit_dims.resize(0);

  n->dim2var_maps =
      std::vector<std::unordered_map<const DimensionNode*, DimVarEntry>>(update.size());

  // std::cout << "[SCAN] EXP SIADFVZe " << explicit_loops.size() << std::endl;

  // Handle explicit and scan dimensions
  Array<PrimExpr> args;
  Array<Dimension> arg_dims;
  for (size_t i = 0; i < explicit_loops.size(); ++i) {
    auto dim = explicit_loops[i];
    // std::cout << "[SCAN] Exp " << dim << std::endl;
    std::ostringstream os;
    os << "exp" << i;
    IterVar iv;
    if (dim->isLoopDim()) {
      PrimExpr min = UninterpFun::MakeCallTo(explicit_min_ufs[i], Array<PrimExpr>(args),
                                             Array<Dimension>(arg_dims));
      PrimExpr max = UninterpFun::MakeCallTo(explicit_max_ufs[i], Array<PrimExpr>(args),
                                             Array<Dimension>(arg_dims));
      iv = IterVarNode::make(Range(min, max), Var(os.str(), DataType::Int(32)), kDataPar);
      for (size_t j = 0; j < update.size(); ++j) {
        n->dim2var_maps[j][dim.as<DimensionNode>()] = {dim, iv, NullValue<UninterpFun>()};
      }
    } else {
      iv =
          IterVarNode::make(explicit_max_ufs[i]->range, Var(os.str(), DataType::Int(32)), kDataPar);
      for (size_t j = 0; j < update.size(); ++j) {
        n->dim2var_maps[j][dim.as<DimensionNode>()] = {dim, iv, explicit_max_ufs[i]};
      }
    }
    // std::cout << "[SCAN] Exp " << dim << " " << iv << std::endl;
    n->explicit_loop_ivs.push_back(iv);
    n->explicit_dims.push_back(dim);
    args.push_back(iv->var);
    arg_dims.push_back(dim);
  }

  // Now the scan dimension
  PrimExpr range_min = UninterpFun::MakeCallTo(range_min_uf, args, arg_dims);
  PrimExpr range_max = UninterpFun::MakeCallTo(range_max_uf, args, arg_dims);
  IterVar axis =
      IterVarNode::make(Range(range_min, range_max), Var(name + ".scan_idx"), kOrdered, "");

  // In the following code, we collect, for each input (update, for
  // now) tensor, the dimensions corresponding to it's operation, and
  // create IterVars for them. Even if two input tensor ops share a
  // dimension, we create separate IterVars for them (unless this
  // dimension is an explicit dimension, which also includes the scan
  // dimension; these are handled above), as dimensions do not
  // correspond to any specific ranges, and the two operations sharing
  // the dimension may nevertheles have different bounds on the
  // corresponding IterVars, which we want to faithfully replicate
  // here to avoid any loss of precision during bounds inference.
  for (size_t i = 0; i < n->update.size(); ++i) {
    Tensor t = update[i];
    auto update_op = t->op.as<BaseVarDimOpNode>();
    CHECK(update_op) << "Only ComputeOp allowed to be the update for a scan";

    std::unordered_map<const VarNode*, PrimExpr> vsub;
    // std::cout << "[SCAN] Update " << t->op << " " << update_op->GetAllDimensions().size()
    // << std::endl;

    for (auto entry : update_op->GetAllDimensions()) {
      auto dim = entry->dim;
      auto update_iv = entry->iv;
      // std::cout << "[SCAN]   Dim " << dim << " "
      //           << n->dim2var_maps[i].count(dim.as<DimensionNode>()) << std::endl;
      if (!n->dim2var_maps[i].count(dim.as<DimensionNode>())) {
        IterVar iv = axis;
        if (dim != scan_dim) {
          VarReplacer replacer(vsub);
          iv = IterVarNode::make(Range::make_by_min_extent(replacer(entry->iv->dom->min),
                                                           replacer(entry->iv->dom->extent)),
                                 entry->iv->var.copy_with_suffix(".sc"),
                                 dim->type == DimensionNode::kScanDim ? kOrdered : kLoopNestOpaque,
                                 entry->iv->thread_tag);
        }
        n->dim2var_maps[i][dim.as<DimensionNode>()] = {entry->dim, iv, entry->ufun};
        // std::cout << "[SCAN] Adding update dim " << dim << std::endl;
      }
      vsub[entry->iv->var.as<VarNode>()] = n->dim2var_maps[i][dim.as<DimensionNode>()].iv->var;
    }

    for (auto dim : update_op->GetRootIndexDimensions(t->value_index)) {
      // std::cout << "[SCAN] Adding update dim " << dim << std::endl;
      n->spatial_dimensions_.push_back(dim);
      n->spatial_axis_.push_back(n->dim2var_maps[i].at(dim.as<DimensionNode>()).iv);
    }
  }

  return axis;
}

Operation ScanOpNode::make(std::string name, std::string tag, Map<std::string, ObjectRef> attrs,
                           UninterpFun range_min_uf, UninterpFun range_max_uf, Dimension scan_dim,
                           bool init_separate, Array<Tensor> init, Array<Tensor> update,
                           Array<Tensor> state_placeholder, Array<Tensor> inputs,
                           Array<Dimension> explicit_loops, Array<UninterpFun> explicit_min_ufs,
                           Array<UninterpFun> explicit_max_ufs) {
  if (!attrs.defined()) {
    attrs = Map<std::string, ObjectRef>();
  }
  auto n = make_object<ScanOpNode>();
  CHECK_EQ(init.size(), update.size());
  CHECK_EQ(init.size(), state_placeholder.size());

  for (size_t i = 0; i < init.size(); ++i) {
    CHECK_EQ(init[i]->dtype, state_placeholder[i]->dtype);
    CHECK_EQ(init[i]->dtype, update[i]->dtype);
    CHECK_EQ(state_placeholder[i].ndim(), init[i].ndim())
        << "The dimension of init need to match state_placeholder";
    CHECK_EQ(update[i].ndim(), state_placeholder[i].ndim())
        << "The update.ndim need to be state_placeholder.ndim - 1";
    for (size_t k = 0; k < update[i].ndim(); ++k) {
      CHECK(prove_equal(update[i]->shape[k], state_placeholder[i]->shape[k]))
          << update[i]->shape[k] << " " << state_placeholder[i]->shape[k];
    }
  }

  if (init_separate) {
    for (const auto& t : init) {
      CHECK(t->op.as<ComputeOpNode>()) << "Only ComputeOps supported for explicit scan inits";
    }
  }

  n->scan_dim = std::move(scan_dim);
  n->name = std::move(name);
  n->tag = std::move(tag);
  n->attrs = std::move(attrs);
  n->init_separate = std::move(init_separate);
  n->init = std::move(init);
  n->update = std::move(update);
  n->state_placeholder = std::move(state_placeholder);
  n->inputs = std::move(inputs);

  ScanOpNode* scan = n.get();
  IterVar axis = scan->RefreshDimVarMappings(range_min_uf, range_max_uf, explicit_loops,
                                             explicit_min_ufs, explicit_max_ufs);

  n->scan_axis = std::move(axis);
  auto ret = Operation(n);
  return ret;
}

Operation ScanOpNode::make_rec(std::string name, std::string tag, Map<std::string, ObjectRef> attrs,
                               Array<Tensor> init, Array<Tensor> update,
                               Array<Tensor> state_placeholder, Array<Tensor> inputs) {
  if (!attrs.defined()) {
    attrs = Map<std::string, ObjectRef>();
  }
  auto n = make_object<ScanOpNode>();
  CHECK_EQ(init.size(), update.size());
  CHECK_EQ(init.size(), state_placeholder.size());

  for (size_t i = 0; i < init.size(); ++i) {
    CHECK_EQ(init[i]->dtype, state_placeholder[i]->dtype);
    CHECK_EQ(init[i]->dtype, update[i]->dtype);
    CHECK_EQ(state_placeholder[i].ndim(), init[i].ndim())
        << "The dimension of init need to match state_placeholder";
    CHECK_EQ(update[i].ndim(), state_placeholder[i].ndim())
        << "The update.ndim need to be state_placeholder.ndim - 1";
    for (size_t k = 0; k < update[i].ndim(); ++k) {
      CHECK(prove_equal(update[i]->shape[k], state_placeholder[i]->shape[k]));
    }
  }

  n->is_rec_op = true;
  n->name = std::move(name);
  n->tag = std::move(tag);
  n->attrs = std::move(attrs);
  n->init = std::move(init);
  n->update = std::move(update);
  n->state_placeholder = std::move(state_placeholder);
  n->inputs = std::move(inputs);

  for (auto iv : n->spatial_dimensions_) {
    CHECK(iv.defined());
  }
  return Operation(n);
}

TVM_REGISTER_GLOBAL("te.ScanOp")
    .set_body_typed([](std::string name, std::string tag, Map<std::string, ObjectRef> attrs,
                       UninterpFun axis_range_min_uf, UninterpFun axis_range_max_uf,
                       Dimension scan_dim, bool init_separate, Array<Tensor> init,
                       Array<Tensor> update, Array<Tensor> state_placeholder, Array<Tensor> inputs,
                       Array<Dimension> explicit_dims, Array<UninterpFun> explicit_min_ufs,
                       Array<UninterpFun> explicit_extent_ufs) {
      return ScanOpNode::make(name, tag, attrs, axis_range_min_uf, axis_range_max_uf, scan_dim,
                              init_separate, init, update, state_placeholder, inputs, explicit_dims,
                              explicit_min_ufs, explicit_extent_ufs);
    });

TVM_REGISTER_GLOBAL("te.RecScanOp")
    .set_body_typed([](std::string name, std::string tag, Map<std::string, ObjectRef> attrs,
                       Array<Tensor> init, Array<Tensor> update, Array<Tensor> state_placeholder,
                       Array<Tensor> inputs) {
      return ScanOpNode::make_rec(name, tag, attrs, init, update, state_placeholder, inputs);
    });

Array<Tensor> scan(Dimension scan_dim, bool init_separate, Array<Tensor> init, Array<Tensor> update,
                   Array<Tensor> state_placeholder, Array<Dimension> explicit_dims,
                   Array<UninterpFun> explicit_min_ufs, Array<UninterpFun> explicit_extent_ufs,
                   Array<Tensor> inputs, std::string name, std::string tag,
                   Map<std::string, ObjectRef> attrs) {
  PrimExpr max = update[0]->shape[0] - init[0]->shape[0];
  UninterpFun max_uf = UninterpFunNode::make("scan_extent", Range(max, max), {}, {}, max);
  UninterpFun min_uf = UninterpFunNode::make("scan_extent", Range(0, 0), {}, {}, 0);
  Operation op = ScanOpNode::make(name, tag, attrs, min_uf, max_uf, scan_dim, init_separate, init,
                                  update, state_placeholder, inputs, explicit_dims,
                                  explicit_min_ufs, explicit_extent_ufs);

  Array<Tensor> res;
  for (int i = 0; i < op->num_outputs(); ++i) {
    res.push_back(op.output(i));
  }
  return res;
}

Array<Tensor> ScanOpNode::InputTensors(bool includeAll) const {
  Array<Tensor> ret;
  for (Tensor t : init) {
    ret.push_back(t);
  }
  for (Tensor t : update) {
    ret.push_back(t);
  }

  Array<PrimExpr> toCollectIn;
  for (auto dim2var_map : dim2var_maps) {
    for (auto it : dim2var_map) {
      if (it.first->isFunDim()) {
        UninterpFun ufun = it.second.value_expr;
        if (includeAll || it.second.iv->iter_type != kLoopNestOpaque) {
          toCollectIn.push_back(UninterpFun::InlineUninterpFunCalls(ufun->body));
        }
      } else {
        toCollectIn.push_back(UninterpFun::InlineUninterpFunCalls(it.second.iv->dom->min));
        toCollectIn.push_back(UninterpFun::InlineUninterpFunCalls(it.second.iv->dom->extent));
      }
    }
  }
  CollectTensors(ret, toCollectIn);
  return ret;
}

Array<Tensor> ScanOpNode::InputTensors() const { return this->InputTensors(false); }

Array<Tensor> ScanOpNode::InputTensorsWithUnemitted() const { return this->InputTensors(true); }

Operation ScanOpNode::ReplaceInputs(const Operation& self,
                                    const std::unordered_map<Tensor, Tensor>& rmap) const {
  CHECK_EQ(self.operator->(), this);
  auto n = make_object<ScanOpNode>(*this);
  for (size_t i = 0; i < n->init.size(); ++i) {
    if (rmap.count(n->init[i])) {
      n->init.Set(i, rmap.at(n->init[i]));
    }
    if (rmap.count(n->update[i])) {
      n->update.Set(i, rmap.at(n->update[i]));
    }
  }

  bool changed = false;
  if (!n->init.same_as(init) || !n->update.same_as(update)) {
    changed = true;
  }

  std::vector<std::unordered_map<const DimensionNode*, DimVarEntry>> new_dim2var_maps;
  for (auto& dim2var_map : n->dim2var_maps) {
    auto it = dim2var_map.begin();
    std::unordered_map<const DimensionNode*, DimVarEntry> new_dim2var_map;
    for (; it != dim2var_map.end(); ++it) {
      if (it->first->isFunDim()) {
        UninterpFun old_fun = it->second.value_expr;

        PrimExpr old_fun_body = old_fun->body;
        PrimExpr new_fun_body = te::ReplaceTensor(old_fun_body, rmap);
        if (!new_fun_body.same_as(old_fun_body)) {
          changed = true;
          // std::cout << "Replaced " << new_fun_body << " " << old_fun_body << std::endl;
          new_dim2var_map[it->first] = {
              it->second.dim, it->second.iv,
              UninterpFunNode::make(old_fun->fname, old_fun->range, old_fun->dimensions,
                                    old_fun->parameters, new_fun_body)};
        } else {
          new_dim2var_map[it->first] = {it->second.dim, it->second.iv, it->second.value_expr};
        }
      } else {
        new_dim2var_map[it->first] = {it->second.dim, it->second.iv, it->second.value_expr};
      }

      IterVar iv = it->second.iv;
      PrimExpr old_extent = iv->dom->extent;
      PrimExpr new_extent = te::ReplaceTensor(old_extent, rmap);
      if (!new_extent.same_as(old_extent)) {
        const_cast<RangeNode*>(iv->dom.as<RangeNode>())->extent = new_extent;
        changed = true;
      }
    }
    new_dim2var_maps.push_back(new_dim2var_map);
  }

  n->dim2var_maps = new_dim2var_maps;

  if (changed) {
    return Operation(n);
  } else {
    return self;
  }
}

void ScanOpNode::PropBoundToInputs(const Operation& self, arith::Analyzer* analyzer,
                                   const std::unordered_map<const VarNode*, IntSet>& dom_map,
                                   std::unordered_map<Tensor, TensorDom>* out_dom_map) const {
#define COUT \
  if (print) std::cout << "[PBI] "

  CHECK_EQ(self.operator->(), this);
  for (int i = 0, sp_idx = 0; i < this->num_outputs(); ++i) {
    TensorDom* init_dom = nullptr;
    TensorDom* update_dom = nullptr;
    if (out_dom_map->count(this->init[i])) {
      init_dom = &out_dom_map->at(this->init[i]);
    }
    if (out_dom_map->count(this->update[i])) {
      update_dom = &out_dom_map->at(this->update[i]);
    }

    // The update dimensions
    for (size_t k = 0; k < this->update[i]->shape.size(); ++k, ++sp_idx) {
      IterVar sp_ax = this->spatial_axis_[sp_idx];
      Dimension sp_dim = this->spatial_dimensions_[sp_idx];
      auto fun = [&](TensorDom* dom, Tensor t, bool init) {
        bool print = false;
        // bool print = (t->op->name == "lout.ila");
        if (print)
          COUT << "Op " << self << " " << t->op << " " << GetRef<Operation>(this) << " "
               << this->dim2var_maps.size() << std::endl;
        PrimExpr inlined_arg;
        if (sp_dim->type <= DimensionNode::kRangeDim) {
          inlined_arg = sp_ax->var;
        } else {
          Array<Dimension> loop_dims;
          Array<PrimExpr> axis_vars;
          for (auto it : dim2var_maps[i]) {
            if (it.first->type <= DimensionNode::kRangeDim) {
              loop_dims.push_back(GetRef<Dimension>(it.first));
              axis_vars.push_back(it.second.iv->var);
            }
          }
          CHECK(dim2var_maps[i].count(sp_dim.as<DimensionNode>())) << sp_dim->name;
          auto ufun = dim2var_maps[i].at(sp_dim.as<DimensionNode>()).value_expr;
          inlined_arg = UninterpFun::MakeCallTo(ufun, axis_vars, loop_dims);
        }

        IntSet arg_intset;
        if (init && this->init_separate) {
          auto dom_map_init_adjusted = std::unordered_map<const VarNode*, IntSet>(dom_map);
          const BaseVarDimOpNode* init_op = nullptr;
          if (t->op.as<ComputeOpNode>())
            init_op = t->op.as<ComputeOpNode>();
          else if (t->op.as<ScanOpNode>())
            init_op = t->op.as<ScanOpNode>();
          else if (t->op.as<SingleKernelEnvelopeOpNode>())
            init_op = t->op.as<SingleKernelEnvelopeOpNode>();

          CHECK(init_op);
          auto adjusted_set =
              IntSet::range(init_op->GetIterVarFromDim(t->value_index, this->scan_dim)->dom);
          dom_map_init_adjusted[this->GetDimVarEntry(t->value_index, this->scan_dim)
                                    .iv->var.as<VarNode>()] = adjusted_set;
          arg_intset = EvalSet(inlined_arg, dom_map_init_adjusted);
        } else {
          arg_intset = EvalSet(inlined_arg, dom_map);
        }

        COUT << "    Arg intset " << inlined_arg << " " << arg_intset << std::endl;
        arg_intset = TranslateIterVarsFromConsumerToProducer(arg_intset, self, t);
        COUT << "       translated " << arg_intset << std::endl;

        const arith::IntervalSetNode* arg_interval = arg_intset.as<arith::IntervalSetNode>();
        if (arg_interval) {
          PrimExpr shape_i_min_value = make_zero(t->shape[k].dtype());
          PrimExpr shape_i_max_value = t->shape[k] - 1;
          PrimExpr min_value = arg_interval->min_value;
          PrimExpr max_value = arg_interval->max_value;
          // Prefer the shape bounds only when we can prove they are tighter.
          if (arith::is_neg_inf(min_value) || analyzer->CanProve(shape_i_min_value >= min_value)) {
            min_value = shape_i_min_value;
          }
          if (arith::is_pos_inf(max_value) || analyzer->CanProve(shape_i_max_value <= max_value)) {
            max_value = shape_i_max_value;
          }
          dom->data[k].push_back(IntSet::interval(min_value, max_value));
          COUT << "      Pushing " << IntSet::interval(min_value, max_value) << std::endl;
        } else {
          dom->data[k].push_back(arg_intset);
          COUT << "      Pushing " << arg_intset << std::endl;
        }
      };

      if (init_dom) {
        if (sp_dim == scan_dim) {
          // init_dom->data[k].push_back(
          //     IntSet::range(init[i]
          //                       ->op.as<ComputeOpNode>()
          //                       ->GetIterVarFromDim(init[i]->value_index, sp_dim)
          //                       ->dom));
        } else {
          fun(init_dom, init[i], true);
        }
      }

      if (update_dom) {
        fun(update_dom, update[i], false);
      }
    }
  }
#undef COUT
}

void ScanOpNode::GatherBound(const Operation& self,
                             const std::unordered_map<Tensor, TensorDom>& tensor_dom,
                             std::unordered_map<IterVar, Range>* out_dom_map,
                             const Map<FunctionRef, CacheInfo> cacheTensorInfos) const {
  bool print = false;  //(self->name == "c_next_h");
  CHECK_EQ(self.operator->(), this);
  CHECK(!out_dom_map->count(this->scan_axis));
  std::vector<Tensor> output(this->num_outputs());
  for (size_t i = 0; i < output.size(); ++i) {
    output[i] = self.output(i);
  }

  Map<IterVar, PrimExpr> fix_pt = ScanFixPointAnalysis(self);

  // Update for spatial axis.
  size_t sp_idx = 0;
  if (print) std::cout << "[GBS] Op " << self->name << std::endl;
  for (int i = 0; i < this->num_outputs(); ++i) {
    const TensorDom& d = tensor_dom.at(output[i]);
    Map<IterVar, IntSet> lv_sets_map;
    for (size_t k = 0; k < this->update[i]->shape.size(); ++k, ++sp_idx) {
      IterVar sp_ax = this->spatial_axis_[sp_idx];
      Dimension sp_dim = this->spatial_dimensions_[sp_idx];

      if (print)
        std::cout << "[GBS]  Dim " << sp_dim->name << " " << sp_ax->var->name_hint << " "
                  << fix_pt[sp_ax] << std::endl;
      CHECK(fix_pt.count(sp_ax));
      if (fix_pt[sp_ax].as<tir::IntImmNode>()->value) {
        // fix point, we can slice it.

        IntSet iv_set = arith::Union(d.data[k]);
        if (print) std::cout << "[GBS]  Dim0Set " << sp_dim->name << " " << iv_set << std::endl;
        if (sp_dim->type <= DimensionNode::kRangeDim) {
          // CHECK(/* Check if loop dim */)
          IterVar lv = this->GetIterVarFromDim(i, sp_dim);
          if (print)
            std::cout << "[GBS]   Dim0.0 " << sp_dim->name << " " << lv << " " << iv_set
                      << std::endl;
          if (lv_sets_map.count(lv)) {
            lv_sets_map.Set(lv, arith::Union({lv_sets_map.at(lv), iv_set}));
          } else {
            lv_sets_map.Set(lv, iv_set);
          }
        } else {
          Map<Dimension, IntSet> lv_sets =
              tir::ProjectInverse(iv_set, dim2var_maps[i].at(sp_dim.operator->()).value_expr);
          if (print)
            std::cout << "[GBS]  Dim0.1S " << sp_dim->name << " " << lv_sets << " "
                      << dim2var_maps[i].at(sp_dim.operator->()).value_expr->body << std::endl;
          if (lv_sets.defined()) {
            for (auto pair : lv_sets) {
              Dimension dim = pair.first;
              IntSet lv_set = pair.second;
              IterVar lv = this->GetIterVarFromDim(i, dim);
              if (print)
                std::cout << "[GBS]   Dim0.1 " << sp_dim->name << " " << dim->name << " " << lv
                          << " " << iv_set << std::endl;
              if (lv_sets_map.count(lv)) {
                lv_sets_map.Set(lv, arith::Union({lv_sets_map.at(lv), lv_set}));
              } else {
                lv_sets_map.Set(lv, lv_set);
              }
            }
          }
        }
      } else {
        if (print) std::cout << "[GBS] Dim0 " << sp_dim->name << " No fixed point" << std::endl;
        // not a fix point, need to include everything.
        if (sp_dim->isLoopDim()) {
          lv_sets_map.Set(sp_ax, IntSet::range(sp_ax->dom));
        } else {
          for (auto arg_dim : dim2var_maps[i].at(sp_dim.operator->()).value_expr->dimensions) {
            IterVar loop_iv = this->GetIterVarFromDim(i, arg_dim);
            IntSet set = IntSet::range(loop_iv->dom);
            if (lv_sets_map.count(loop_iv)) {
              lv_sets_map.Set(loop_iv, arith::Union({lv_sets_map.at(loop_iv), set}));
            } else {
              lv_sets_map.Set(loop_iv, set);
            }
          }
        }
      }
    }

    for (auto it : lv_sets_map) {
      if (out_dom_map->find(it.first) == out_dom_map->end()) {
        (*out_dom_map)[it.first] = it.second.cover_range(it.first->dom);
        if (print)
          std::cout << "[GBS]  Dim1 " << it.first << " "
                    << UninterpFun::InlineUninterpFunCalls((*out_dom_map)[it.first]) << std::endl;
      }
    }

    for (size_t i = 0; i < this->spatial_axis_.size(); ++i) {
      if (out_dom_map->find(this->spatial_axis_[i]) == out_dom_map->end()) {
        (*out_dom_map)[this->spatial_axis_[i]] = this->spatial_axis_[i]->dom;
        if (print)
          std::cout << "[GBS]  Dim2 " << this->spatial_axis_[i] << " "
                    << UninterpFun::InlineUninterpFunCalls((*out_dom_map)[this->spatial_axis_[i]])
                    << std::endl;
      }
    }

    for (auto it : dim2var_maps[i]) {
      if (it.first->type <= DimensionNode::kRangeDim) {
        if (print)
          std::cout << "[GBS]   DimF " << it.first->name << " " << it.second.iv->var->name_hint
                    << " " << UninterpFun::InlineUninterpFunCalls((*out_dom_map)[it.second.iv])
                    << std::endl;
      }
    }
  }
}

Stmt ScanOpNode::BuildRealize(const Stage& stage, const std::unordered_map<IterVar, Range>& dom_map,
                              const Stmt& body) const {
  Stmt ret = body;
  size_t sp_idx = 0;
  // std::cout << "[BR] Build realize for " << stage->op << " " << std::endl;
  for (int i = 0; i < num_outputs(); ++i) {
    Tensor t = stage->op.output(i);
    Region bounds;
    for (size_t k = 0; k < this->update[i]->shape.size(); ++k, ++sp_idx) {
      IterVar sp_ax = spatial_axis_[sp_idx];
      CHECK(sp_idx < spatial_axis_.size())
          << sp_idx << " " << spatial_axis_.size() << " " << this->update[i] << " "
          << this->update[i]->shape.size();
<<<<<<< HEAD
      // std::cout << "[SCAN] " << stage << " " << sp_idx << std::endl;
=======
>>>>>>> c2dffeed

      Range r;
      if (init_separate && sp_ax == this->scan_axis) {
        Range sdom = dom_map.at(sp_ax);
        r = Range::make_by_min_extent(0, tir::Simplify(sdom->extent + sdom->min));
      } else {
<<<<<<< HEAD
        // std::cout << "[SCAN] " << stage << " " << sp_ax << " " << dom_map.count(sp_ax) <<
        // std::endl;
=======
>>>>>>> c2dffeed
        r = dom_map.count(sp_ax) ? dom_map.at(sp_ax) : sp_ax->dom;
      }
      // N.B.: Here, in order to ensure that we don't allocate a
      // buffer with a variable size, we relax the extent of the
      // realize range to no include any calls to complex uninterp
      // functions. This is more of a hack as the bounds of the
      // realize node migfht be used of purposes other than just
      // deciding the size of the buffer to allocate. But by the time
      // we create the AllocateNode in storage_flatten.cc, we have
      // inlined all calls to uninterp functions and can no longer
      // effectively relax them. Ideally, we should hold off on
      // inlining uninterp function calls to as late a stage as
      // possible.
      Range relaxed =
          Range::make_by_min_extent(r->min, UninterpFun::RelaxComplexUninterpCalls(r->extent));
      bounds.push_back(relaxed);
    }
    ret = tir::RealizeNode::make(t->op, t->value_index, t->dtype, bounds, const_true(), ret);
  }
  return ret;

  // CHECK_EQ(stage->op.get(), this);
  // Range sdom = dom_map.at(this->scan_axis);
  // Range tdom = Range::make_by_min_extent(0, tir::Simplify(sdom->extent + sdom->min));
  // Stmt ret = body;
  // size_t sp_idx = 0;
  // for (int i = 0; i < num_outputs(); ++i) {
  //   Tensor t = stage->op.output(i);
  //   CHECK_EQ(static_cast<size_t>(t->value_index), i);
  //   Region bounds;
  //   bounds.push_back(tdom);
  //   for (size_t k = 1; k < this->update[i]->shape.size(); ++k, ++sp_idx) {
  //     IterVar sp_ax = this->spatial_axis_[sp_idx];
  //     bounds.push_back(dom_map.count(sp_ax) ? dom_map.at(sp_ax) : sp_ax->dom);
  //   }
  //   ret = tir::RealizeNode::make(t->op, t->value_index, t->dtype, bounds, const_true(), ret);
  // }
  // return ret;
}

Stmt ScanOpNode::BuildProvide(const Stage& stage, const std::unordered_map<IterVar, Range>& dom_map,
                              const std::unordered_map<std::string, Range>& env_dom_map,
                              const std::unordered_map<std::string, IterVar>& env_var_map,
                              const std::unordered_map<const VarNode*, std::string>& bind_map,
                              bool debug_keep_trivial_loop) const {
  CHECK_EQ(stage->op.operator->(), this);
  Stmt provide = AttrStmtNode::make(stage->op, attr::scan_update_scope, this->scan_axis->var,
                                    EvaluateNode::make(0));
  Stmt init = AttrStmtNode::make(stage->op, attr::scan_init_scope, 0, EvaluateNode::make(0));
  size_t begin_scan = 0;
  for (size_t i = 0; i < stage->leaf_iter_vars.size(); ++i) {
    if (stage->leaf_iter_vars[i]->iter_type == kThreadIndex) {
      CHECK_EQ(begin_scan, i);
      begin_scan = i + 1;
    }
  }
  std::unordered_map<IterVar, PrimExpr> vmap;
  std::unordered_set<IterVar> empty;
  auto nest = MakeScanOpLoopNest(stage, dom_map, 0, false, empty, &vmap, debug_keep_trivial_loop,
                                 explicit_dims);
  nest[begin_scan].push_back(init);
  auto if_nest = MakeIfNest(
      MakeBoundCheck(stage, dom_map, env_dom_map, env_var_map, bind_map, vmap, false, empty));
  auto loops_and_preds = MergeWhileHoisting(stage, nest, if_nest);
  Stmt ret = MergeNest(loops_and_preds, provide);
  ret = Substitute(ret, vmap);
  return ret;
}
}  // namespace te
}  // namespace tvm<|MERGE_RESOLUTION|>--- conflicted
+++ resolved
@@ -655,21 +655,12 @@
       CHECK(sp_idx < spatial_axis_.size())
           << sp_idx << " " << spatial_axis_.size() << " " << this->update[i] << " "
           << this->update[i]->shape.size();
-<<<<<<< HEAD
-      // std::cout << "[SCAN] " << stage << " " << sp_idx << std::endl;
-=======
->>>>>>> c2dffeed
 
       Range r;
       if (init_separate && sp_ax == this->scan_axis) {
         Range sdom = dom_map.at(sp_ax);
         r = Range::make_by_min_extent(0, tir::Simplify(sdom->extent + sdom->min));
       } else {
-<<<<<<< HEAD
-        // std::cout << "[SCAN] " << stage << " " << sp_ax << " " << dom_map.count(sp_ax) <<
-        // std::endl;
-=======
->>>>>>> c2dffeed
         r = dom_map.count(sp_ax) ? dom_map.at(sp_ax) : sp_ax->dom;
       }
       // N.B.: Here, in order to ensure that we don't allocate a
