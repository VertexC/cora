--- conflicted
+++ resolved
@@ -503,11 +503,7 @@
                              const std::unordered_map<Tensor, TensorDom>& tensor_dom,
                              std::unordered_map<IterVar, Range>* out_dom_map,
                              const Map<FunctionRef, CacheInfo> cacheTensorInfos) const {
-<<<<<<< HEAD
-  bool print = false;  //(self->name == "c_sum");
-=======
   bool print = false;  //(self->name == "c_next_h");
->>>>>>> b5d34250
   CHECK_EQ(self.operator->(), this);
   CHECK(!out_dom_map->count(this->scan_axis));
   std::vector<Tensor> output(this->num_outputs());
