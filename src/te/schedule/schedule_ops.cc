--- conflicted
+++ resolved
@@ -583,20 +583,7 @@
 
   PrimExpr VisitExpr_(const VarNode* op) {
     if (env_thread_map.count(op->name_hint)) {
-<<<<<<< HEAD
       if (var_dom_map.count(op) && env_dom_map.count(op->name_hint) && env_dom_map.at(op->name_hint).defined()) {
-	Range old_range = var_dom_map.at(op);
-	Range new_range = env_dom_map.at(op->name_hint);
-	// std::cout << "[EnvTh] DBGDBG " << old_range << " " << new_range << std::endl;
-	PrimExpr old_extent = arith::Simplify(UninterpFun::InlineUninterpFunCalls(old_range->extent));
-	PrimExpr new_extent = arith::Simplify(UninterpFun::InlineUninterpFunCalls(new_range->extent));
-	// CHECK(ana.CanProve(new_range->extent >= old_range->extent)) << op->name_hint << " " << old_range << " " << new_range;
-	if (!ana.CanProve(new_extent >= old_extent)) {
-	  std::cout << "[EnvTh] BADBAD " << op->name_hint << " " << old_extent << " " << new_extent << std::endl;
-	  print = true;
-	}
-=======
-      if (var_dom_map.count(op)) {
         Range old_range = var_dom_map.at(op);
         Range new_range = env_dom_map.at(op->name_hint);
         PrimExpr old_extent =
@@ -618,7 +605,6 @@
 
           print = true;
         }
->>>>>>> e085ddcb
       }
       return env_thread_map.at(op->name_hint);
     }
