--- conflicted
+++ resolved
@@ -51,13 +51,7 @@
   if (it == p_state->end()) {
     (*p_state)[iv] = r;
     analyzer->Bind(iv->var, r);
-<<<<<<< HEAD
   } else if (isCudaThread(iv) || isCPUEnvThread(iv)) {
-    Range range = it->second;
-    CHECK(is_zero(r->min) && analyzer->CanProve(range->extent + range->min >= r->extent + r->min))
-        << iv->var << " " << r << " " << range;
-=======
-  } else if (isCudaThread(iv)) {
     // Range range = it->second;
     // PrimExpr to_prove =
     //     UninterpFun::InlineUninterpFunCalls(range->extent + range->min >= r->extent + r->min);
@@ -69,7 +63,6 @@
         UninterpFun::InlineUninterpFunCalls(range->extent + range->min >= r->extent + r->min);
     CHECK(is_zero(r->min) && analyzer->CanProve(to_prove))
         << iv->var << " " << r << " " << range << " " << to_prove;
->>>>>>> 644f7c61
   } else {
     bool match = is_zero(it->second->min) &&
                  analyzer->CanProve(
@@ -490,7 +483,7 @@
                                      const std::unordered_set<IterVar>& skip_iter) {
   arith::Analyzer analyzer;
 
-  bool print = false;//(stage->op->name == "cl_next_h");
+  bool print = false;  //(stage->op->name == "cl_next_h");
   std::unordered_map<const VarNode*, PrimExpr> vsub_map;
   if (print) std::cout << "[CHECK] Op " << stage->op << std::endl;
   for (auto it : value_map) {
