--- conflicted
+++ resolved
@@ -248,19 +248,11 @@
       if (grid_sync_str[i - 1] == '1') {
         auto* op = const_cast<LoweredFuncNode*>(static_cast<const LoweredFuncNode*>(ret[i].get()));
         op->grid_sync_type = kCoopGroup;
-<<<<<<< HEAD
-        std::cout << "[SYNC] SplitHost Setting coop sync " << ret[i] << std::endl;
+        // std::cout << "[SYNC] SplitHost Setting coop sync " << ret[i] << std::endl;
       } else {
         auto* op = const_cast<LoweredFuncNode*>(static_cast<const LoweredFuncNode*>(ret[i].get()));
         op->grid_sync_type = kTVM;
-        std::cout << "[SYNC] SplitHost Setting tvm sync " << ret[i] << std::endl;
-=======
-	// std::cout << "[SYNC] SplitHost Setting coop sync " << ret[i] << std::endl;
-      } else {
-        auto* op = const_cast<LoweredFuncNode*>(static_cast<const LoweredFuncNode*>(ret[i].get()));
-        op->grid_sync_type = kTVM;
-	// std::cout << "[SYNC] SplitHost Setting tvm sync " << ret[i] << std::endl;
->>>>>>> c2dffeed
+        // std::cout << "[SYNC] SplitHost Setting tvm sync " << ret[i] << std::endl;
       }
     }
   }
