--- conflicted
+++ resolved
@@ -506,20 +506,12 @@
         Array<PrimExpr> index;
         CHECK_EQ(bounds.size(), args.size()) << buffer;
         // if (buffer->data->name_hint == "is_h2h.ila")
-<<<<<<< HEAD
-        //   std::cout << "[RI] Op " << buffer->data << std::endl;
-=======
-          // std::cout << "[RI] Op " << buffer->data << std::endl;
->>>>>>> c2dffeed
+        // std::cout << "[RI] Op " << buffer->data << std::endl;
         for (size_t i = 0; i < bounds.size(); ++i) {
           PrimExpr rel_index = tir::Simplify(
               flattener->VisitExpr(UninterpFun::InlineUninterpFunCalls(args[i] - bounds[i]->min)));
           // if (buffer->data->name_hint == "is_h2h.ila")
-<<<<<<< HEAD
-          //   std::cout << "[RI]   Index " << args[i] << " " << bounds[i]->min << std::endl;
-=======
-            // std::cout << "[RI]   Index " << args[i] << " " << bounds[i]->min << std::endl;
->>>>>>> c2dffeed
+          // std::cout << "[RI]   Index " << args[i] << " " << bounds[i]->min << std::endl;
           index.push_back(rel_index);
         }
         return index;
